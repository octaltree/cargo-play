--- conflicted
+++ resolved
@@ -54,13 +54,11 @@
     #[structopt(short = "c", long = "clean")]
     /// Rebuild the cargo project without the cache from previous run
     pub clean: bool,
-<<<<<<< HEAD
 
-=======
     #[structopt(long = "test")]
     /// Build and run only tests in module
     pub test: bool,
->>>>>>> 56b757d1
+
     #[structopt(short = "t", long = "toolchain", hidden = true)]
     pub toolchain: Option<String>,
 
